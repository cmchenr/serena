--- conflicted
+++ resolved
@@ -350,16 +350,13 @@
     on the first run, which can take some time and require internet access. Others, like the Anthropic ones, may require an API key
     and rate limits may apply.
     """
-<<<<<<< HEAD
-    ls_specifics: dict = field(default_factory=dict)
-    """Advanced configuration option allowing to configure language server implementation specific options, see SolidLSPSettings for more info."""
-=======
     default_max_tool_answer_chars: int = 150_000
     """Used as default for tools where the apply method has a default maximal answer length.
     Even though the value of the max_answer_chars can be changed when calling the tool, it may make sense to adjust this default 
     through the global configuration.
     """
->>>>>>> c8a7b142
+    ls_specifics: dict = field(default_factory=dict)
+    """Advanced configuration option allowing to configure language server implementation specific options, see SolidLSPSettings for more info."""
 
     CONFIG_FILE = "serena_config.yml"
     CONFIG_FILE_DOCKER = "serena_config.docker.yml"  # Docker-specific config file; auto-generated if missing, mounted via docker-compose for user customization
@@ -463,11 +460,8 @@
         instance.token_count_estimator = loaded_commented_yaml.get(
             "token_count_estimator", RegisteredTokenCountEstimator.TIKTOKEN_GPT4O.name
         )
-<<<<<<< HEAD
+        instance.default_max_tool_answer_chars = loaded_commented_yaml.get("default_max_tool_answer_chars", 150_000)
         instance.ls_specifics = loaded_commented_yaml.get("ls_specifics", {})
-=======
-        instance.default_max_tool_answer_chars = loaded_commented_yaml.get("default_max_tool_answer_chars", 150_000)
->>>>>>> c8a7b142
 
         # re-save the configuration file if any migrations were performed
         if num_project_migrations > 0:
